--- conflicted
+++ resolved
@@ -26,13 +26,8 @@
   organizationName: 'finos',
   // For no header links in the top nav bar -> headerLinks: [],
   headerLinks: [
-<<<<<<< HEAD
-    { doc: 'getting-started/studio', label: 'Docs' },
-    { doc: 'contribute', label: 'Contribute' }
-=======
     { doc: 'getting-started/studio', label: 'Docs' }
     //    { doc: 'contribute', label: 'Contribute' }
->>>>>>> b6699c4e
     //    { href: "https://github.com/finos/purealloy/", label: "GitHub", external: true }
   ],
 
